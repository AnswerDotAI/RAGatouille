--- conflicted
+++ resolved
@@ -1,9 +1,5 @@
-<<<<<<< HEAD
+from pathlib import Path
 from typing import Callable, Optional, Union, List, Any, TypeVar
-=======
->>>>>>> 68e37d32
-from pathlib import Path
-from typing import Any, Callable, Optional, Union
 
 from langchain.retrievers.document_compressors.base import BaseDocumentCompressor
 from langchain_core.retrievers import BaseRetriever
@@ -14,11 +10,8 @@
     RAGatouilleLangChainCompressor,
     RAGatouilleLangChainRetriever,
 )
-<<<<<<< HEAD
 from uuid import uuid4
-=======
 from ragatouille.models import ColBERT, LateInteractionModel
->>>>>>> 68e37d32
 
 
 class RAGPretrainedModel:
