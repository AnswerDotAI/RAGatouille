import math
import os
import time
from collections import defaultdict
from pathlib import Path
from typing import Dict, List, Literal, Optional, TypeVar, Union

import numpy as np
import srsly
import torch
from colbert import IndexUpdater, Searcher, Trainer
from colbert.infra import ColBERTConfig, Run, RunConfig
from colbert.modeling.checkpoint import Checkpoint

from ragatouille.models.base import LateInteractionModel
from ragatouille.models.index import ModelIndex, ModelIndexFactory

# TODO: Move all bsize related calcs to `_set_bsize()`


class ColBERT(LateInteractionModel):
    def __init__(
        self,
        pretrained_model_name_or_path: Union[str, Path],
        n_gpu: int = -1,
        index_name: Optional[str] = None,
        verbose: int = 1,
        load_from_index: bool = False,
        training_mode: bool = False,
        index_root: Optional[str] = None,
        **kwargs,
    ):
        self.verbose = verbose
        self.collection = None
        self.pid_docid_map = None
        self.docid_pid_map = None
        self.docid_metadata_map = None
        self.base_model_max_tokens = 512
        if n_gpu == -1:
            n_gpu = 1 if torch.cuda.device_count() == 0 else torch.cuda.device_count()

        self.loaded_from_index = load_from_index

        self.model_index: Optional[ModelIndex] = None
        if load_from_index:
            self.index_path = str(pretrained_model_name_or_path)
            ckpt_config = ColBERTConfig.load_from_index(
                str(pretrained_model_name_or_path)
            )
            self.model_index = ModelIndexFactory.load_from_file(
                self.index_path, index_name, ckpt_config
            )
            self.config = self.model_index.config
            self.run_config = RunConfig(
                nranks=n_gpu, experiment=self.config.experiment, root=self.config.root
            )
            split_root = str(pretrained_model_name_or_path).split("/")[:-1]
            self.config.root = "/".join(split_root)
            self.index_root = self.config.root
            self.checkpoint = self.config.checkpoint
            self.index_name = self.config.index_name
            self._get_collection_files_from_disk(pretrained_model_name_or_path)
            # TODO: Modify root assignment when loading from HF

        else:
            self.index_root = index_root if index_root is not None else ".ragatouille/"
            ckpt_config = ColBERTConfig.load_from_checkpoint(
                str(pretrained_model_name_or_path)
            )
            self.run_config = RunConfig(
                nranks=n_gpu, experiment="colbert", root=self.index_root
            )
            local_config = ColBERTConfig(**kwargs)
            self.config = ColBERTConfig.from_existing(
                ckpt_config,
                local_config,
            )
            self.checkpoint = pretrained_model_name_or_path
            self.index_name = index_name
            self.config.experiment = "colbert"
            self.config.root = self.index_root

        if not training_mode:
            self.inference_ckpt = Checkpoint(
                self.checkpoint, colbert_config=self.config
            )
            self.base_model_max_tokens = (
                self.inference_ckpt.bert.config.max_position_embeddings
            )

        self.run_context = Run().context(self.run_config)
        self.run_context.__enter__()  # Manually enter the context
        self.searcher = None

    def _invert_pid_docid_map(self) -> Dict[str, int]:
        return {v: k for k, v in self.pid_docid_map.items()}

    def _get_collection_files_from_disk(self, index_path: str):
        self.collection = srsly.read_json(index_path / "collection.json")
        if os.path.exists(str(index_path / "docid_metadata_map.json")):
            self.docid_metadata_map = srsly.read_json(
                str(index_path / "docid_metadata_map.json")
            )
        else:
            self.docid_metadata_map = None

        try:
            self.pid_docid_map = srsly.read_json(str(index_path / "pid_docid_map.json"))
        except FileNotFoundError as err:
            raise FileNotFoundError(
                "ERROR: Could not load pid_docid_map from index!",
                "This is likely because you are loading an older, incompatible index.",
            ) from err

        # convert all keys to int when loading from file because saving converts to str
        self.pid_docid_map = {
            int(key): value for key, value in self.pid_docid_map.items()
        }
        self.docid_pid_map = self._invert_pid_docid_map()

    def _write_collection_files_to_disk(self):
        srsly.write_json(self.index_path + "/collection.json", self.collection)
        srsly.write_json(self.index_path + "/pid_docid_map.json", self.pid_docid_map)
        if self.docid_metadata_map is not None:
            srsly.write_json(
                self.index_path + "/docid_metadata_map.json", self.docid_metadata_map
            )

        # update the in-memory inverted map every time the files are saved to disk
        self.docid_pid_map = self._invert_pid_docid_map()

    def add_to_index(
        self,
        new_documents: List[str],
        new_pid_docid_map: Dict[int, str],
        new_docid_metadata_map: Optional[List[dict]] = None,
        index_name: Optional[str] = None,
        bsize: int = 32,
    ):
        self.index_name = index_name if index_name is not None else self.index_name
        if self.index_name is None:
            print(
                "Cannot add to index without an index_name! Please provide one.",
                "Returning empty results.",
            )
            return None

        print(
            "WARNING: add_to_index support is currently experimental!",
            "add_to_index support will be more thorough in future versions",
        )

        if self.loaded_from_index:
            index_root = self.config.root
        else:
            expected_path_segment = Path(self.config.experiment) / "indexes"
            if str(expected_path_segment) in self.config.root:
                index_root = self.config.root
            else:
                index_root = str(Path(self.config.root) / expected_path_segment)
<<<<<<< HEAD
            index_root = str(
                Path(self.config.root) / Path(self.config.experiment) / "indexes"
            )
            if not self.collection:
                collection_path = Path(index_root) / self.index_name / "collection.json"
                if collection_path.exists():
                    self.collection = self._get_collection_from_file(
                        str(collection_path)
                    )
                else:
                    self.collection = []
=======

            if not self.collection:
                collection_path = Path(index_root) / self.index_name / "collection.json"
                if collection_path.exists():
                    self._get_collection_files_from_disk(
                        str(Path(index_root) / self.index_name)
                    )

        searcher = Searcher(
            checkpoint=self.checkpoint,
            config=None,
            collection=self.collection,
            index=self.index_name,
            index_root=index_root,
            verbose=self.verbose,
        )
>>>>>>> 401913a3

        new_documents_with_ids = [
            {"content": doc, "document_id": new_pid_docid_map[pid]}
            for pid, doc in enumerate(new_documents)
            if new_pid_docid_map[pid] not in self.pid_docid_map.values()
        ]

        max_existing_pid = max(self.pid_docid_map.keys(), default=-1)
        for idx, doc in enumerate(new_documents_with_ids, start=max_existing_pid + 1):
            self.pid_docid_map[idx] = doc["document_id"]

        new_collection = [doc["content"] for doc in new_documents_with_ids]

        # TODO We may want to load an existing index here instead;
        #      For now require that either index() was called, or an existing one was loaded.
        assert self.model_index is not None

        # TODO We probably want to store some of this in the model_index directly.
        self.model_index.add(
            self.config,
            self.checkpoint,
            self.collection,
            index_root,
            self.index_name,
            new_collection,
            verbose=self.verbose != 0,
            bsize=bsize,
        )
        self.config = self.model_index.config

        # Update and serialize the index metadata + collection.
        self.collection = self.collection + new_collection

        # TODO This has inconsistent behavior for duplicates.
        if new_docid_metadata_map is not None:
            self.docid_metadata_map = self.docid_metadata_map or defaultdict(
                lambda: None
            )
            self.docid_metadata_map.update(new_docid_metadata_map)

<<<<<<< HEAD
        self.docid_pid_map = defaultdict(list)
        for pid, docid in self.pid_docid_map.items():
            self.docid_pid_map[docid].append(pid)

        self._save_index_metadata()
=======
        max_existing_pid = max(self.pid_docid_map.keys(), default=-1)
        for idx, doc in enumerate(new_documents_with_ids, start=max_existing_pid + 1):
            self.pid_docid_map[idx] = doc["document_id"]

        combined_documents = self.collection + [
            doc["content"] for doc in new_documents_with_ids
        ]

        if current_len + new_doc_len < 5000 or new_doc_len > current_len * 0.05:
            self.index(
                combined_documents,
                self.pid_docid_map,
                docid_metadata_map=self.docid_metadata_map,
                index_name=self.index_name,
                max_document_length=self.config.doc_maxlen,
                overwrite="force_silent_overwrite",
                bsize=bsize,
            )
        else:
            if self.config.index_bsize != bsize:  # Update bsize if it's different
                self.config.index_bsize = bsize

            updater = IndexUpdater(
                config=self.config, searcher=searcher, checkpoint=self.checkpoint
            )

            updater.add([doc["content"] for doc in new_documents_with_ids])
            updater.persist_to_disk()

            self._write_collection_files_to_disk()
>>>>>>> 401913a3

        print(
            f"Successfully updated index with {len(new_documents_with_ids)} new documents!\n",
            f"New index size: {len(self.collection)}",
        )

<<<<<<< HEAD
        # TODO: Double check: seems to implicitly change the index_path in case loaded_from_index
        self.index_path = str(
            Path(self.run_config.root)
            / Path(self.run_config.experiment)
            / "indexes"
            / self.index_name
        )

        return self.index_path

=======
>>>>>>> 401913a3
    def delete_from_index(
        self,
        document_ids: Union[TypeVar("T"), List[TypeVar("T")]],
        index_name: Optional[str] = None,
    ):
        self.index_name = index_name if index_name is not None else self.index_name
        if self.index_name is None:
            print(
                "Cannot delete from index without an index_name! Please provide one.",
                "Returning empty results.",
            )
            return None

        print(
            "WARNING: delete_from_index support is currently experimental!",
            "delete_from_index support will be more thorough in future versions",
        )

        pids_to_remove = []
        for pid, docid in self.pid_docid_map.items():
            if docid in document_ids:
                pids_to_remove.append(pid)

        # TODO We may want to load an existing index here instead;
        #      For now require that either index() was called, or an existing one was loaded.
        assert self.model_index is not None

        # TODO We probably want to store some of this in the model_index directly.
        self.model_index.delete(
            self.config,
            self.checkpoint,
            self.collection,
            self.index_name,
            pids_to_remove,
            verbose=self.verbose != 0,
        )

        # Update and serialize the index metadata + collection.
        self.collection = [
            doc for pid, doc in enumerate(self.collection) if pid not in pids_to_remove
        ]
        self.pid_docid_map = {
            pid: docid
            for pid, docid in self.pid_docid_map.items()
            if pid not in pids_to_remove
        }

        if self.docid_metadata_map is not None:
            self.docid_metadata_map = {
                docid: metadata
                for docid, metadata in self.docid_metadata_map.items()
                if docid not in document_ids
            }

<<<<<<< HEAD
        self._save_index_metadata()

        print(f"Successfully deleted documents with these IDs: {document_ids}")

    def _save_index_metadata(self):
        assert self.model_index is not None

        model_metadata = srsly.read_json(self.index_path + "/metadata.json")
        index_config = self.model_index.export_metadata()
        index_config["index_name"] = self.index_name
        # Ensure that the additional metadata we store does not collide with anything else.
        model_metadata["RAGatouille"] = {"index_config": index_config}  # type: ignore
        self._write_collection_to_file(
            model_metadata,
            self.index_path + "/metadata.json",
        )

        self._write_collection_to_file(
            self.collection, self.index_path + "/collection.json"
        )

        self._write_collection_to_file(
            self.pid_docid_map, self.index_path + "/pid_docid_map.json"
        )

        if self.docid_metadata_map is not None:
            self._write_collection_to_file(
                self.docid_metadata_map, self.index_path + "/docid_metadata_map.json"
            )
=======
        self._write_collection_files_to_disk()
>>>>>>> 401913a3

    def index(
        self,
        collection: List[str],
        pid_docid_map: Dict[int, str],
        docid_metadata_map: Optional[dict] = None,
        index_name: Optional["str"] = None,
        max_document_length: int = 256,
        overwrite: Union[bool, str] = "reuse",
        bsize: int = 32,
    ):
        self.collection = collection
        self.config.doc_maxlen = max_document_length

        if index_name is not None:
            if self.index_name is not None:
                print(
                    f"New index_name received!",
                    f"Updating current index_name ({self.index_name}) to {index_name}",
                )
            self.index_name = index_name
        else:
            if self.index_name is None:
                print(
                    f"No index_name received!",
                    f"Using default index_name ({self.checkpoint}_new_index)",
                )
            self.index_name = self.checkpoint + "new_index"

<<<<<<< HEAD
=======
        self.collection = collection
        self.pid_docid_map = pid_docid_map
        self.docid_metadata_map = docid_metadata_map

        nbits = 2
        if len(self.collection) < 5000:
            nbits = 8
        elif len(self.collection) < 10000:
            nbits = 4
        self.config = ColBERTConfig.from_existing(
            self.config, ColBERTConfig(nbits=nbits, index_bsize=bsize)
        )

        if len(self.collection) > 100000:
            self.config.kmeans_niters = 4
        elif len(self.collection) > 50000:
            self.config.kmeans_niters = 10
        else:
            self.config.kmeans_niters = 20

        # Instruct colbert-ai to disable forking if nranks == 1
        self.config.avoid_fork_if_possible = True
        self.indexer = Indexer(
            checkpoint=self.checkpoint,
            config=self.config,
            verbose=self.verbose,
        )
        self.indexer.configure(avoid_fork_if_possible=True)
        self.indexer.index(
            name=self.index_name, collection=self.collection, overwrite=overwrite
        )

>>>>>>> 401913a3
        self.index_path = str(
            Path(self.run_config.root)
            / Path(self.run_config.experiment)
            / "indexes"
            / self.index_name
        )
        self.config.root = str(
            Path(self.run_config.root) / Path(self.run_config.experiment) / "indexes"
        )

<<<<<<< HEAD
        self.pid_docid_map = pid_docid_map

        # inverted mapping for returning full docs
        self.docid_pid_map = defaultdict(list)
        for pid, docid in self.pid_docid_map.items():
            self.docid_pid_map[docid].append(pid)

        self.docid_metadata_map = docid_metadata_map

        self.model_index = ModelIndexFactory.construct(
            "PLAID",
            self.config,
            self.checkpoint,
            self.collection,
            self.index_name,
            overwrite,
            verbose=self.verbose != 0,
            bsize=bsize,
        )
        self.config = self.model_index.config
        self._save_index_metadata()
=======
        self._write_collection_files_to_disk()
>>>>>>> 401913a3

        print("Done indexing!")

        return self.index_path

    def search(
        self,
        query: Union[str, list[str]],
        index_name: Optional["str"] = None,
        k: int = 10,
        force_fast: bool = False,
        zero_index_ranks: bool = False,
        doc_ids: Optional[List[str]] = None,
    ):
        pids = None
        if doc_ids is not None:
            pids = []
            for doc_id in doc_ids:
                pids.extend(self.docid_pid_map[doc_id])

        force_reload = self.index_name is not None and index_name != self.index_name
        if index_name is not None:
            if self.index_name is not None:
                print(
                    f"New index_name received!",
                    f"Updating current index_name ({self.index_name}) to {index_name}",
                )
            self.index_name = index_name
        else:
            if self.index_name is None:
                print(
                    "Cannot search without an index_name! Please provide one.",
                    "Returning empty results.",
                )
                return None

        # TODO We may want to load an existing index here instead;
        #      For now require that either index() was called, or an existing one was loaded.
        assert self.model_index is not None

        results = self.model_index.search(
            self.config,
            self.checkpoint,
            self.collection,
            self.index_name,
            self.base_model_max_tokens,
            query,
            k,
            pids,
            force_reload,
            force_fast=force_fast,
        )

        to_return = []
        for result in results:
            result_for_query = []
            for id_, rank, score in zip(*result):
                document_id = self.pid_docid_map[id_]
                result_dict = {
                    "content": self.collection[id_],
                    "score": score,
                    "rank": rank - 1 if zero_index_ranks else rank,
                    "document_id": document_id,
                    "passage_id": id_,
                }

                if self.docid_metadata_map is not None:
                    if document_id in self.docid_metadata_map:
                        doc_metadata = self.docid_metadata_map[document_id]
                        result_dict["document_metadata"] = doc_metadata

                result_for_query.append(result_dict)

            to_return.append(result_for_query)

        if len(to_return) == 1:
            return to_return[0]
        return to_return

    def _search(self, query: str, k: int, pids: Optional[List[int]] = None):
        assert self.model_index is not None
        return self.model_index._search(query, k, pids)

    def _batch_search(self, query: list[str], k: int):
        assert self.model_index is not None
        return self.model_index._batch_search(query, k)

    def train(self, data_dir, training_config: ColBERTConfig):
        training_config = ColBERTConfig.from_existing(self.config, training_config)
        training_config.nway = 2
        with Run().context(self.run_config):
            trainer = Trainer(
                triples=str(data_dir / "triples.train.colbert.jsonl"),
                queries=str(data_dir / "queries.train.colbert.tsv"),
                collection=str(data_dir / "corpus.train.colbert.tsv"),
                config=training_config,
            )

            trainer.train(checkpoint=self.checkpoint)

    def _colbert_score(self, Q, D_padded, D_mask):
        if ColBERTConfig().total_visible_gpus > 0:
            Q, D_padded, D_mask = Q.cuda(), D_padded.cuda(), D_mask.cuda()

        assert Q.dim() == 3, Q.size()
        assert D_padded.dim() == 3, D_padded.size()
        assert Q.size(0) in [1, D_padded.size(0)]

        scores = D_padded @ Q.to(dtype=D_padded.dtype).permute(0, 2, 1)
        scores = scores.max(1).values
        return scores.sum(-1)

    def _index_free_search(
        self,
        embedded_queries,
        documents: list[str],
        embedded_docs,
        doc_mask,
        k: int = 10,
        zero_index: bool = False,
    ):
        results = []

        for query in embedded_queries:
            results_for_query = []
            scores = self._colbert_score(query, embedded_docs, doc_mask)
            sorted_scores = sorted(enumerate(scores), key=lambda x: x[1], reverse=True)
            high_score_idxes = [index for index, _ in sorted_scores[:k]]
            for rank, doc_idx in enumerate(high_score_idxes):
                result = {
                    "content": documents[doc_idx],
                    "score": float(scores[doc_idx]),
                    "rank": rank - 1 if zero_index else rank,
                    "result_index": doc_idx,
                }
                results_for_query.append(result)
            results.append(results_for_query)

        if len(results) == 1:
            return results[0]

        return results

    def _set_inference_max_tokens(
        self, documents: list[str], max_tokens: Union[Literal["auto"], int] = "auto"
    ):
        if (
            not hasattr(self, "inference_ckpt_len_set")
            or self.inference_ckpt_len_set is False
        ):
            if max_tokens == "auto" or max_tokens > self.base_model_max_tokens:
                max_tokens = self.base_model_max_tokens
                percentile_90 = np.percentile(
                    [len(x.split(" ")) for x in documents], 90
                )
                max_tokens = min(
                    math.floor((math.ceil((percentile_90 * 1.35) / 32) * 32) * 1.1),
                    self.base_model_max_tokens,
                )
                max_tokens = max(256, max_tokens)
                if max_tokens > 300:
                    print(
                        f"Your documents are roughly {percentile_90} tokens long at the 90th percentile!",
                        "This is quite long and might slow down reranking!\n",
                        "Provide fewer documents, build smaller chunks or run on GPU",
                        "if it takes too long for your needs!",
                    )
            self.inference_ckpt.colbert_config.max_doclen = max_tokens
            self.inference_ckpt.doc_tokenizer.doc_maxlen = max_tokens
            self.inference_ckpt_len_set = True

    def _index_free_retrieve(
        self,
        query: Union[str, list[str]],
        documents: list[str],
        k: int,
        max_tokens: Union[Literal["auto"], int] = "auto",
        zero_index: bool = False,
        bsize: Union[Literal["auto"], int] = "auto",
    ):
        self._set_inference_max_tokens(documents=documents, max_tokens=max_tokens)

        if k > len(documents):
            print("k value cannot be larger than the number of documents! aborting...")
            return None
        if len(documents) > 1000:
            print(
                "Please note ranking in-memory is not optimised for large document counts! ",
                "Consider building an index and using search instead!",
            )
        if len(set(documents)) != len(documents):
            print(
                "WARNING! Your documents have duplicate entries! ",
                "This will slow down calculation and may yield subpar results",
            )

        embedded_queries = self._encode_index_free_queries(query, bsize=bsize)
        embedded_docs, doc_mask = self._encode_index_free_documents(
            documents, bsize=bsize
        )

        return self._index_free_search(
            embedded_queries=embedded_queries,
            documents=documents,
            embedded_docs=embedded_docs,
            doc_mask=doc_mask,
            k=k,
            zero_index=zero_index,
        )

    def _encode_index_free_queries(
        self,
        queries: Union[str, list[str]],
        bsize: Union[Literal["auto"], int] = "auto",
    ):
        if bsize == "auto":
            bsize = 32
        if isinstance(queries, str):
            queries = [queries]
        maxlen = max([int(len(x.split(" ")) * 1.35) for x in queries])
        self.inference_ckpt.query_tokenizer.query_maxlen = max(
            min(maxlen, self.base_model_max_tokens), 32
        )
        embedded_queries = [
            x.unsqueeze(0)
            for x in self.inference_ckpt.queryFromText(queries, bsize=bsize)
        ]
        return embedded_queries

    def _encode_index_free_documents(
        self,
        documents: list[str],
        bsize: Union[Literal["auto"], int] = "auto",
        verbose: bool = True,
    ):
        if bsize == "auto":
            bsize = 32
            if self.inference_ckpt.doc_tokenizer.doc_maxlen > 512:
                bsize = max(
                    1,
                    int(
                        32
                        / (
                            2
                            ** round(
                                math.log(
                                    self.inference_ckpt.doc_tokenizer.doc_maxlen, 2
                                )
                            )
                            / 512
                        )
                    ),
                )
                print("BSIZE:")
                print(bsize)
        embedded_docs = self.inference_ckpt.docFromText(
            documents, bsize=bsize, showprogress=verbose
        )[0]
        doc_mask = torch.full(embedded_docs.shape[:2], -float("inf")).to(
            embedded_docs.device
        )
        return embedded_docs, doc_mask

    def rank(
        self,
        query: str,
        documents: list[str],
        k: int = 10,
        zero_index_ranks: bool = False,
        bsize: int = 32,
    ):
        self._set_inference_max_tokens(documents=documents, max_tokens="auto")
        self.inference_ckpt_len_set = False
        return self._index_free_retrieve(
            query, documents, k, zero_index=zero_index_ranks, bsize=bsize
        )

    def encode(
        self,
        documents: list[str],
        document_metadatas: Optional[list[dict]] = None,
        bsize: int = 32,
        max_tokens: Union[Literal["auto"], int] = "auto",
        verbose: bool = True,
    ):
        self._set_inference_max_tokens(documents=documents, max_tokens=max_tokens)
        encodings, doc_masks = self._encode_index_free_documents(
            documents, bsize=bsize, verbose=verbose
        )
        encodings = torch.cat(
            [
                encodings,
                torch.zeros(
                    (
                        encodings.shape[0],
                        self.inference_ckpt.doc_tokenizer.doc_maxlen
                        - encodings.shape[1],
                        encodings.shape[2],
                    )
                ).to(device=encodings.device),
            ],
            dim=1,
        )
        doc_masks = torch.cat(
            [
                doc_masks,
                torch.full(
                    (
                        doc_masks.shape[0],
                        self.inference_ckpt.colbert_config.max_doclen
                        - doc_masks.shape[1],
                    ),
                    -float("inf"),
                ).to(device=doc_masks.device),
            ],
            dim=1,
        )

        if verbose:
            print("Shapes:")
            print(f"encodings: {encodings.shape}")
            print(f"doc_masks: {doc_masks.shape}")

        if hasattr(self, "in_memory_collection"):
            if self.in_memory_metadata is not None:
                if document_metadatas is None:
                    self.in_memory_metadatas.extend([None] * len(documents))
                else:
                    self.in_memory_metadata.extend(document_metadatas)
            elif document_metadatas is not None:
                self.in_memory_metadata = [None] * len(self.in_memory_collection)
                self.in_memory_metadata.extend(document_metadatas)

            self.in_memory_collection.extend(documents)

            # add 0 padding to encodings so they're self.inference_ckpt.doc_tokenizer.doc_maxlen length

            self.in_memory_embed_docs = torch.cat(
                [self.in_memory_embed_docs, encodings], dim=0
            )
            self.doc_masks = torch.cat([self.doc_masks, doc_masks], dim=0)

        else:
            self.in_memory_collection = documents
            self.in_memory_metadata = document_metadatas
            self.in_memory_embed_docs = encodings
            self.doc_masks = doc_masks

    def search_encoded_docs(
        self,
        queries: Union[str, list[str]],
        k: int = 10,
        bsize: int = 32,
    ):
        queries = self._encode_index_free_queries(queries, bsize=bsize)
        results = self._index_free_search(
            embedded_queries=queries,
            documents=self.in_memory_collection,
            embedded_docs=self.in_memory_embed_docs,
            doc_mask=self.doc_masks,
            k=k,
        )
        if self.in_memory_metadata is not None:
            for result in results:
                result["document_metadata"] = self.in_memory_metadata[
                    result["result_index"]
                ]
        return results

    def clear_encoded_docs(self, force: bool = False):
        if not force:
            print(
                "All in-memory encodings will be deleted in 10 seconds, interrupt now if you want to keep them!"
            )
            print("...")
            time.sleep(10)
        del self.in_memory_collection
        del self.in_memory_metadata
        del self.in_memory_embed_docs
        del self.doc_masks
        del self.inference_ckpt_len_set

    def __del__(self):
        # Clean up context
        try:
            self.run_context.__exit__(None, None, None)
        except Exception:
            print("INFO: Tried to clean up context but failed!")<|MERGE_RESOLUTION|>--- conflicted
+++ resolved
@@ -118,17 +118,6 @@
         }
         self.docid_pid_map = self._invert_pid_docid_map()
 
-    def _write_collection_files_to_disk(self):
-        srsly.write_json(self.index_path + "/collection.json", self.collection)
-        srsly.write_json(self.index_path + "/pid_docid_map.json", self.pid_docid_map)
-        if self.docid_metadata_map is not None:
-            srsly.write_json(
-                self.index_path + "/docid_metadata_map.json", self.docid_metadata_map
-            )
-
-        # update the in-memory inverted map every time the files are saved to disk
-        self.docid_pid_map = self._invert_pid_docid_map()
-
     def add_to_index(
         self,
         new_documents: List[str],
@@ -158,19 +147,6 @@
                 index_root = self.config.root
             else:
                 index_root = str(Path(self.config.root) / expected_path_segment)
-<<<<<<< HEAD
-            index_root = str(
-                Path(self.config.root) / Path(self.config.experiment) / "indexes"
-            )
-            if not self.collection:
-                collection_path = Path(index_root) / self.index_name / "collection.json"
-                if collection_path.exists():
-                    self.collection = self._get_collection_from_file(
-                        str(collection_path)
-                    )
-                else:
-                    self.collection = []
-=======
 
             if not self.collection:
                 collection_path = Path(index_root) / self.index_name / "collection.json"
@@ -178,16 +154,7 @@
                     self._get_collection_files_from_disk(
                         str(Path(index_root) / self.index_name)
                     )
-
-        searcher = Searcher(
-            checkpoint=self.checkpoint,
-            config=None,
-            collection=self.collection,
-            index=self.index_name,
-            index_root=index_root,
-            verbose=self.verbose,
-        )
->>>>>>> 401913a3
+            else: self.collection = []
 
         new_documents_with_ids = [
             {"content": doc, "document_id": new_pid_docid_map[pid]}
@@ -228,63 +195,17 @@
             )
             self.docid_metadata_map.update(new_docid_metadata_map)
 
-<<<<<<< HEAD
         self.docid_pid_map = defaultdict(list)
         for pid, docid in self.pid_docid_map.items():
             self.docid_pid_map[docid].append(pid)
 
         self._save_index_metadata()
-=======
-        max_existing_pid = max(self.pid_docid_map.keys(), default=-1)
-        for idx, doc in enumerate(new_documents_with_ids, start=max_existing_pid + 1):
-            self.pid_docid_map[idx] = doc["document_id"]
-
-        combined_documents = self.collection + [
-            doc["content"] for doc in new_documents_with_ids
-        ]
-
-        if current_len + new_doc_len < 5000 or new_doc_len > current_len * 0.05:
-            self.index(
-                combined_documents,
-                self.pid_docid_map,
-                docid_metadata_map=self.docid_metadata_map,
-                index_name=self.index_name,
-                max_document_length=self.config.doc_maxlen,
-                overwrite="force_silent_overwrite",
-                bsize=bsize,
-            )
-        else:
-            if self.config.index_bsize != bsize:  # Update bsize if it's different
-                self.config.index_bsize = bsize
-
-            updater = IndexUpdater(
-                config=self.config, searcher=searcher, checkpoint=self.checkpoint
-            )
-
-            updater.add([doc["content"] for doc in new_documents_with_ids])
-            updater.persist_to_disk()
-
-            self._write_collection_files_to_disk()
->>>>>>> 401913a3
 
         print(
             f"Successfully updated index with {len(new_documents_with_ids)} new documents!\n",
             f"New index size: {len(self.collection)}",
         )
 
-<<<<<<< HEAD
-        # TODO: Double check: seems to implicitly change the index_path in case loaded_from_index
-        self.index_path = str(
-            Path(self.run_config.root)
-            / Path(self.run_config.experiment)
-            / "indexes"
-            / self.index_name
-        )
-
-        return self.index_path
-
-=======
->>>>>>> 401913a3
     def delete_from_index(
         self,
         document_ids: Union[TypeVar("T"), List[TypeVar("T")]],
@@ -339,10 +260,20 @@
                 if docid not in document_ids
             }
 
-<<<<<<< HEAD
         self._save_index_metadata()
 
         print(f"Successfully deleted documents with these IDs: {document_ids}")
+
+    def _write_collection_files_to_disk(self):
+        srsly.write_json(self.index_path + "/collection.json", self.collection)
+        srsly.write_json(self.index_path + "/pid_docid_map.json", self.pid_docid_map)
+        if self.docid_metadata_map is not None:
+            srsly.write_json(
+                self.index_path + "/docid_metadata_map.json", self.docid_metadata_map
+            )
+
+        # update the in-memory inverted map every time the files are saved to disk
+        self.docid_pid_map = self._invert_pid_docid_map()
 
     def _save_index_metadata(self):
         assert self.model_index is not None
@@ -356,22 +287,7 @@
             model_metadata,
             self.index_path + "/metadata.json",
         )
-
-        self._write_collection_to_file(
-            self.collection, self.index_path + "/collection.json"
-        )
-
-        self._write_collection_to_file(
-            self.pid_docid_map, self.index_path + "/pid_docid_map.json"
-        )
-
-        if self.docid_metadata_map is not None:
-            self._write_collection_to_file(
-                self.docid_metadata_map, self.index_path + "/docid_metadata_map.json"
-            )
-=======
         self._write_collection_files_to_disk()
->>>>>>> 401913a3
 
     def index(
         self,
@@ -401,41 +317,6 @@
                 )
             self.index_name = self.checkpoint + "new_index"
 
-<<<<<<< HEAD
-=======
-        self.collection = collection
-        self.pid_docid_map = pid_docid_map
-        self.docid_metadata_map = docid_metadata_map
-
-        nbits = 2
-        if len(self.collection) < 5000:
-            nbits = 8
-        elif len(self.collection) < 10000:
-            nbits = 4
-        self.config = ColBERTConfig.from_existing(
-            self.config, ColBERTConfig(nbits=nbits, index_bsize=bsize)
-        )
-
-        if len(self.collection) > 100000:
-            self.config.kmeans_niters = 4
-        elif len(self.collection) > 50000:
-            self.config.kmeans_niters = 10
-        else:
-            self.config.kmeans_niters = 20
-
-        # Instruct colbert-ai to disable forking if nranks == 1
-        self.config.avoid_fork_if_possible = True
-        self.indexer = Indexer(
-            checkpoint=self.checkpoint,
-            config=self.config,
-            verbose=self.verbose,
-        )
-        self.indexer.configure(avoid_fork_if_possible=True)
-        self.indexer.index(
-            name=self.index_name, collection=self.collection, overwrite=overwrite
-        )
-
->>>>>>> 401913a3
         self.index_path = str(
             Path(self.run_config.root)
             / Path(self.run_config.experiment)
@@ -446,7 +327,6 @@
             Path(self.run_config.root) / Path(self.run_config.experiment) / "indexes"
         )
 
-<<<<<<< HEAD
         self.pid_docid_map = pid_docid_map
 
         # inverted mapping for returning full docs
@@ -468,9 +348,6 @@
         )
         self.config = self.model_index.config
         self._save_index_metadata()
-=======
-        self._write_collection_files_to_disk()
->>>>>>> 401913a3
 
         print("Done indexing!")
 
