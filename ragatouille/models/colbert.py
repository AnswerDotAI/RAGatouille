--- conflicted
+++ resolved
@@ -1,10 +1,6 @@
-<<<<<<< HEAD
 import math
 from typing import Union, Optional, Literal
-=======
 import os
-from typing import Union, Optional
->>>>>>> 28b1dfea
 from pathlib import Path
 from colbert.infra import Run, ColBERTConfig, RunConfig
 from colbert import Indexer, Searcher, Trainer, IndexUpdater
