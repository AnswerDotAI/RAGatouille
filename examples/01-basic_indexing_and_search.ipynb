--- conflicted
+++ resolved
@@ -20,7 +20,6 @@
   {
    "cell_type": "code",
    "execution_count": 1,
-<<<<<<< HEAD
    "metadata": {},
    "outputs": [],
    "source": [
@@ -31,8 +30,6 @@
   {
    "cell_type": "code",
    "execution_count": 1,
-=======
->>>>>>> 3373a668
    "metadata": {
     "tags": []
    },
@@ -41,11 +38,7 @@
      "name": "stderr",
      "output_type": "stream",
      "text": [
-<<<<<<< HEAD
       "/Users/satyamtiwary/Library/Caches/pypoetry/virtualenvs/ragatouille-jR6OsOZ3-py3.10/lib/python3.10/site-packages/tqdm/auto.py:21: TqdmWarning: IProgress not found. Please update jupyter and ipywidgets. See https://ipywidgets.readthedocs.io/en/stable/user_install.html\n",
-=======
-      "/Users/bclavie/miniforge3/envs/ragatouille/lib/python3.11/site-packages/tqdm/auto.py:21: TqdmWarning: IProgress not found. Please update jupyter and ipywidgets. See https://ipywidgets.readthedocs.io/en/stable/user_install.html\n",
->>>>>>> 3373a668
       "  from .autonotebook import tqdm as notebook_tqdm\n"
      ]
     },
@@ -53,22 +46,14 @@
      "name": "stdout",
      "output_type": "stream",
      "text": [
-<<<<<<< HEAD
       "[Jan 25, 14:37:34] Loading segmented_maxsim_cpp extension (set COLBERT_LOAD_TORCH_EXTENSION_VERBOSE=True for more info)...\n"
-=======
-      "[Jan 24, 18:27:14] Loading segmented_maxsim_cpp extension (set COLBERT_LOAD_TORCH_EXTENSION_VERBOSE=True for more info)...\n"
->>>>>>> 3373a668
-     ]
-    },
-    {
-     "name": "stderr",
-     "output_type": "stream",
-     "text": [
-<<<<<<< HEAD
+     ]
+    },
+    {
+     "name": "stderr",
+     "output_type": "stream",
+     "text": [
       "/Users/satyamtiwary/Library/Caches/pypoetry/virtualenvs/ragatouille-jR6OsOZ3-py3.10/lib/python3.10/site-packages/torch/cuda/amp/grad_scaler.py:125: UserWarning: torch.cuda.amp.GradScaler is enabled, but CUDA is not available.  Disabling.\n",
-=======
-      "/Users/bclavie/miniforge3/envs/ragatouille/lib/python3.11/site-packages/torch/cuda/amp/grad_scaler.py:125: UserWarning: torch.cuda.amp.GradScaler is enabled, but CUDA is not available.  Disabling.\n",
->>>>>>> 3373a668
       "  warnings.warn(\n"
      ]
     }
@@ -198,64 +183,38 @@
      "text": [
       "\n",
       "\n",
-<<<<<<< HEAD
       "[Jan 25, 14:38:27] #> Note: Output directory .ragatouille/colbert/indexes/Miyazaki already exists\n",
       "\n",
       "\n",
       "[Jan 25, 14:38:27] #> Will delete 10 files already at .ragatouille/colbert/indexes/Miyazaki in 20 seconds...\n",
       "#> Starting...\n",
       "[Jan 25, 14:38:51] Loading segmented_maxsim_cpp extension (set COLBERT_LOAD_TORCH_EXTENSION_VERBOSE=True for more info)...\n"
-=======
-      "[Jan 24, 18:27:15] #> Creating directory .ragatouille/colbert/indexes/Miyazaki \n",
-      "\n",
-      "\n",
-      "[Jan 24, 18:27:20] [0] \t\t #> Encoding 81 passages..\n"
->>>>>>> 3373a668
-     ]
-    },
-    {
-     "name": "stderr",
-     "output_type": "stream",
-     "text": [
-<<<<<<< HEAD
+     ]
+    },
+    {
+     "name": "stderr",
+     "output_type": "stream",
+     "text": [
       "/Users/satyamtiwary/Library/Caches/pypoetry/virtualenvs/ragatouille-jR6OsOZ3-py3.10/lib/python3.10/site-packages/torch/cuda/amp/grad_scaler.py:125: UserWarning: torch.cuda.amp.GradScaler is enabled, but CUDA is not available.  Disabling.\n",
       "  warnings.warn(\n",
       "  0%|          | 0/2 [00:00<?, ?it/s]/Users/satyamtiwary/Library/Caches/pypoetry/virtualenvs/ragatouille-jR6OsOZ3-py3.10/lib/python3.10/site-packages/torch/amp/autocast_mode.py:250: UserWarning: User provided device_type of 'cuda', but CUDA is not available. Disabling\n",
       "  warnings.warn(\n"
-=======
-      "  0%|          | 0/2 [00:00<?, ?it/s]/Users/bclavie/miniforge3/envs/ragatouille/lib/python3.11/site-packages/torch/amp/autocast_mode.py:250: UserWarning: User provided device_type of 'cuda', but CUDA is not available. Disabling\n",
-      "  warnings.warn(\n",
-      " 50%|█████     | 1/2 [00:05<00:05,  5.99s/it]/Users/bclavie/miniforge3/envs/ragatouille/lib/python3.11/site-packages/torch/amp/autocast_mode.py:250: UserWarning: User provided device_type of 'cuda', but CUDA is not available. Disabling\n",
-      "  warnings.warn(\n",
-      "100%|██████████| 2/2 [00:07<00:00,  3.93s/it]"
->>>>>>> 3373a668
-     ]
-    },
-    {
-     "name": "stdout",
-     "output_type": "stream",
-     "text": [
-<<<<<<< HEAD
+     ]
+    },
+    {
+     "name": "stdout",
+     "output_type": "stream",
+     "text": [
       "[Jan 25, 14:38:52] [0] \t\t #> Encoding 81 passages..\n"
-=======
-      "[Jan 24, 18:27:28] [0] \t\t avg_doclen_est = 129.74073791503906 \t len(local_sample) = 81\n",
-      "[Jan 24, 18:27:28] [0] \t\t Creating 1,024 partitions.\n",
-      "[Jan 24, 18:27:28] [0] \t\t *Estimated* 10,508 embeddings.\n",
-      "[Jan 24, 18:27:28] [0] \t\t #> Saving the indexing plan to .ragatouille/colbert/indexes/Miyazaki/plan.json ..\n"
->>>>>>> 3373a668
-     ]
-    },
-    {
-     "name": "stderr",
-     "output_type": "stream",
-     "text": [
-<<<<<<< HEAD
+     ]
+    },
+    {
+     "name": "stderr",
+     "output_type": "stream",
+     "text": [
       " 50%|█████     | 1/2 [00:02<00:02,  2.48s/it]/Users/satyamtiwary/Library/Caches/pypoetry/virtualenvs/ragatouille-jR6OsOZ3-py3.10/lib/python3.10/site-packages/torch/amp/autocast_mode.py:250: UserWarning: User provided device_type of 'cuda', but CUDA is not available. Disabling\n",
       "  warnings.warn(\n",
       "100%|██████████| 2/2 [00:03<00:00,  1.56s/it]\n",
-=======
-      "\n",
->>>>>>> 3373a668
       "WARNING clustering 9984 points to 1024 centroids: please provide at least 39936 training points\n"
      ]
     },
@@ -263,7 +222,6 @@
      "name": "stdout",
      "output_type": "stream",
      "text": [
-<<<<<<< HEAD
       "[Jan 25, 14:38:55] [0] \t\t avg_doclen_est = 129.74073791503906 \t len(local_sample) = 81\n",
       "[Jan 25, 14:38:55] [0] \t\t Creating 1,024 partitions.\n",
       "[Jan 25, 14:38:55] [0] \t\t *Estimated* 10,508 embeddings.\n",
@@ -272,33 +230,12 @@
       "  Preprocessing in 0.00 s\n",
       "[0.035, 0.035, 0.036, 0.032, 0.031, 0.036, 0.032, 0.034, 0.032, 0.036, 0.035, 0.037, 0.032, 0.035, 0.037, 0.037, 0.031, 0.033, 0.034, 0.034, 0.035, 0.035, 0.034, 0.036, 0.035, 0.032, 0.035, 0.031, 0.035, 0.036, 0.033, 0.034, 0.035, 0.033, 0.033, 0.032, 0.035, 0.033, 0.031, 0.038, 0.033, 0.038, 0.033, 0.03, 0.034, 0.035, 0.033, 0.034, 0.035, 0.033, 0.031, 0.032, 0.033, 0.034, 0.034, 0.036, 0.035, 0.035, 0.037, 0.03, 0.032, 0.032, 0.034, 0.032, 0.033, 0.034, 0.032, 0.036, 0.031, 0.032, 0.032, 0.032, 0.031, 0.031, 0.034, 0.032, 0.032, 0.036, 0.032, 0.033, 0.033, 0.036, 0.031, 0.037, 0.031, 0.035, 0.036, 0.037, 0.033, 0.038, 0.031, 0.035, 0.033, 0.034, 0.034, 0.034, 0.036, 0.031, 0.033, 0.036, 0.038, 0.037, 0.032, 0.032, 0.034, 0.034, 0.032, 0.031, 0.033, 0.03, 0.034, 0.033, 0.034, 0.031, 0.034, 0.034, 0.031, 0.034, 0.035, 0.036, 0.031, 0.033, 0.033, 0.034, 0.032, 0.034, 0.033, 0.033]\n",
       "[Jan 25, 14:38:55] [0] \t\t #> Encoding 81 passages..\n"
-=======
-      "Clustering 9984 points in 128D to 1024 clusters, redo 1 times, 20 iterations\n",
-      "  Preprocessing in 0.00 s\n",
-      "  Iteration 19 (0.40 s, search 0.39 s): objective=2093.81 imbalance=1.435 nsplit=0       \n",
-      "[0.035, 0.04, 0.039, 0.035, 0.034, 0.037, 0.036, 0.033, 0.036, 0.039, 0.035, 0.038, 0.034, 0.039, 0.036, 0.037, 0.032, 0.036, 0.035, 0.038, 0.037, 0.037, 0.036, 0.037, 0.036, 0.033, 0.039, 0.033, 0.037, 0.036, 0.038, 0.039, 0.039, 0.034, 0.034, 0.034, 0.035, 0.038, 0.036, 0.04, 0.037, 0.037, 0.034, 0.033, 0.037, 0.033, 0.036, 0.038, 0.037, 0.036, 0.034, 0.035, 0.036, 0.036, 0.038, 0.037, 0.038, 0.036, 0.038, 0.035, 0.034, 0.036, 0.033, 0.034, 0.038, 0.034, 0.037, 0.038, 0.034, 0.034, 0.037, 0.036, 0.034, 0.038, 0.036, 0.034, 0.034, 0.037, 0.036, 0.035, 0.039, 0.038, 0.034, 0.039, 0.034, 0.036, 0.038, 0.037, 0.035, 0.039, 0.038, 0.036, 0.036, 0.036, 0.035, 0.037, 0.041, 0.034, 0.036, 0.039, 0.036, 0.042, 0.036, 0.036, 0.037, 0.035, 0.036, 0.034, 0.035, 0.034, 0.037, 0.036, 0.037, 0.033, 0.036, 0.038, 0.036, 0.036, 0.039, 0.038, 0.033, 0.033, 0.036, 0.038, 0.033, 0.038, 0.037, 0.035]\n"
-     ]
-    },
-    {
-     "name": "stderr",
-     "output_type": "stream",
-     "text": [
-      "0it [00:00, ?it/s]"
-     ]
-    },
-    {
-     "name": "stdout",
-     "output_type": "stream",
-     "text": [
-      "[Jan 24, 18:27:28] [0] \t\t #> Encoding 81 passages..\n"
->>>>>>> 3373a668
-     ]
-    },
-    {
-     "name": "stderr",
-     "output_type": "stream",
-     "text": [
-<<<<<<< HEAD
+     ]
+    },
+    {
+     "name": "stderr",
+     "output_type": "stream",
+     "text": [
       "0it [00:00, ?it/s]\n",
       "  0%|          | 0/2 [00:00<?, ?it/s]\u001b[A\n",
       " 50%|█████     | 1/2 [00:02<00:02,  2.24s/it]\u001b[A\n",
@@ -306,44 +243,18 @@
       "1it [00:02,  2.92s/it]\n",
       "100%|██████████| 1/1 [00:00<00:00, 4544.21it/s]\n",
       "100%|██████████| 1024/1024 [00:00<00:00, 318783.29it/s]\n"
-=======
-      "100%|██████████| 2/2 [00:07<00:00,  3.56s/it]\n",
-      "1it [00:07,  7.19s/it]\n",
-      "100%|██████████| 1/1 [00:00<00:00, 1145.67it/s]"
->>>>>>> 3373a668
-     ]
-    },
-    {
-     "name": "stdout",
-     "output_type": "stream",
-     "text": [
-<<<<<<< HEAD
+     ]
+    },
+    {
+     "name": "stdout",
+     "output_type": "stream",
+     "text": [
       "[Jan 25, 14:38:58] #> Optimizing IVF to store map from centroids to list of pids..\n",
       "[Jan 25, 14:38:58] #> Building the emb2pid mapping..\n",
       "[Jan 25, 14:38:58] len(emb2pid) = 10509\n",
       "[Jan 25, 14:38:58] #> Saved optimized IVF to .ragatouille/colbert/indexes/Miyazaki/ivf.pid.pt\n",
       "\n",
       "#> Joined...\n",
-=======
-      "[Jan 24, 18:27:35] #> Optimizing IVF to store map from centroids to list of pids..\n",
-      "[Jan 24, 18:27:35] #> Building the emb2pid mapping..\n",
-      "[Jan 24, 18:27:35] len(emb2pid) = 10509\n"
-     ]
-    },
-    {
-     "name": "stderr",
-     "output_type": "stream",
-     "text": [
-      "\n",
-      "100%|██████████| 1024/1024 [00:00<00:00, 164583.36it/s]"
-     ]
-    },
-    {
-     "name": "stdout",
-     "output_type": "stream",
-     "text": [
-      "[Jan 24, 18:27:35] #> Saved optimized IVF to .ragatouille/colbert/indexes/Miyazaki/ivf.pid.pt\n",
->>>>>>> 3373a668
       "Done indexing!\n"
      ]
     },
@@ -403,11 +314,7 @@
   },
   {
    "cell_type": "code",
-<<<<<<< HEAD
    "execution_count": 14,
-=======
-   "execution_count": 5,
->>>>>>> 3373a668
    "metadata": {
     "tags": []
    },
@@ -417,68 +324,64 @@
      "output_type": "stream",
      "text": [
       "Loading searcher for index Miyazaki for the first time... This may take a few seconds\n",
-<<<<<<< HEAD
       "[Jan 25, 14:50:03] #> Loading codec...\n",
       "[Jan 25, 14:50:03] #> Loading IVF...\n",
       "[Jan 25, 14:50:03] #> Loading doclens...\n"
-=======
-      "[Jan 24, 18:27:38] #> Loading codec...\n",
-      "[Jan 24, 18:27:38] #> Loading IVF...\n",
-      "[Jan 24, 18:27:38] Loading segmented_lookup_cpp extension (set COLBERT_LOAD_TORCH_EXTENSION_VERBOSE=True for more info)...\n"
->>>>>>> 3373a668
-     ]
-    },
-    {
-     "name": "stderr",
-     "output_type": "stream",
-     "text": [
-<<<<<<< HEAD
+     ]
+    },
+    {
+     "name": "stderr",
+     "output_type": "stream",
+     "text": [
       "/Users/satyamtiwary/Library/Caches/pypoetry/virtualenvs/ragatouille-jR6OsOZ3-py3.10/lib/python3.10/site-packages/torch/cuda/amp/grad_scaler.py:125: UserWarning: torch.cuda.amp.GradScaler is enabled, but CUDA is not available.  Disabling.\n",
       "  warnings.warn(\n",
       "100%|██████████████████████████████████████████| 1/1 [00:00<00:00, 4583.94it/s]"
-=======
-      "/Users/bclavie/miniforge3/envs/ragatouille/lib/python3.11/site-packages/torch/cuda/amp/grad_scaler.py:125: UserWarning: torch.cuda.amp.GradScaler is enabled, but CUDA is not available.  Disabling.\n",
-      "  warnings.warn(\n"
-     ]
-    },
-    {
-     "name": "stdout",
-     "output_type": "stream",
-     "text": [
-      "[Jan 24, 18:27:38] #> Loading doclens...\n"
-     ]
-    },
-    {
-     "name": "stderr",
-     "output_type": "stream",
-     "text": [
-      "100%|██████████| 1/1 [00:00<00:00, 3758.34it/s]"
->>>>>>> 3373a668
-     ]
-    },
-    {
-     "name": "stdout",
-     "output_type": "stream",
-     "text": [
-<<<<<<< HEAD
+     ]
+    },
+    {
+     "name": "stdout",
+     "output_type": "stream",
+     "text": [
       "[Jan 25, 14:50:03] #> Loading codes and residuals...\n"
-=======
-      "[Jan 24, 18:27:38] #> Loading codes and residuals...\n"
->>>>>>> 3373a668
-     ]
-    },
-    {
-     "name": "stderr",
-     "output_type": "stream",
-     "text": [
-      "\n",
-<<<<<<< HEAD
+     ]
+    },
+    {
+     "name": "stderr",
+     "output_type": "stream",
+     "text": [
+      "\n",
       "100%|███████████████████████████████████████████| 1/1 [00:00<00:00, 289.60it/s]\n",
       "/Users/satyamtiwary/Library/Caches/pypoetry/virtualenvs/ragatouille-jR6OsOZ3-py3.10/lib/python3.10/site-packages/torch/amp/autocast_mode.py:250: UserWarning: User provided device_type of 'cuda', but CUDA is not available. Disabling\n",
       "  warnings.warn(\n"
-=======
+     ]
+    },
+    {
+     "name": "stdout",
+     "output_type": "stream",
+     "text": [
+      "[Jan 24, 18:27:38] #> Loading doclens...\n"
+     ]
+    },
+    {
+     "name": "stderr",
+     "output_type": "stream",
+     "text": [
+      "100%|██████████| 1/1 [00:00<00:00, 3758.34it/s]"
+     ]
+    },
+    {
+     "name": "stdout",
+     "output_type": "stream",
+     "text": [
+      "[Jan 24, 18:27:38] #> Loading codes and residuals...\n"
+     ]
+    },
+    {
+     "name": "stderr",
+     "output_type": "stream",
+     "text": [
+      "\n",
       "100%|██████████| 1/1 [00:00<00:00, 398.09it/s]"
->>>>>>> 3373a668
      ]
     },
     {
@@ -525,7 +428,6 @@
      "data": {
       "text/plain": [
        "[{'content': 'In April 1984, Miyazaki opened his own office in Suginami Ward, naming it Nibariki.\\n\\n\\n=== Studio Ghibli ===\\n\\n\\n==== Early films (1985–1996) ====\\nIn June 1985, Miyazaki, Takahata, Tokuma and Suzuki founded the animation production company Studio Ghibli, with funding from Tokuma Shoten. Studio Ghibli\\'s first film, Laputa: Castle in the Sky (1986), employed the same production crew of Nausicaä. Miyazaki\\'s designs for the film\\'s setting were inspired by Greek architecture and \"European urbanistic templates\".',\n",
-<<<<<<< HEAD
        "  'score': 25.906383514404297,\n",
        "  'rank': 1},\n",
        " {'content': 'Hayao Miyazaki (宮崎 駿 or 宮﨑 駿, Miyazaki Hayao, Japanese: [mijaꜜzaki hajao]; born January 5, 1941) is a Japanese animator, filmmaker, and manga artist. A co-founder of Studio Ghibli, he has attained international acclaim as a masterful storyteller and creator of Japanese animated feature films, and is widely regarded as one of the most accomplished filmmakers in the history of animation.\\nBorn in Tokyo City in the Empire of Japan, Miyazaki expressed interest in manga and animation from an early age, and he joined Toei Animation in 1963. During his early years at Toei Animation he worked as an in-between artist and later collaborated with director Isao Takahata.',\n",
@@ -537,25 +439,6 @@
       ]
      },
      "execution_count": 14,
-=======
-       "  'score': 25.90448570251465,\n",
-       "  'rank': 1,\n",
-       "  'document_id': 'miyazaki',\n",
-       "  'document_metadata': {'entity': 'person', 'source': 'wikipedia'}},\n",
-       " {'content': 'Hayao Miyazaki (宮崎 駿 or 宮﨑 駿, Miyazaki Hayao, Japanese: [mijaꜜzaki hajao]; born January 5, 1941) is a Japanese animator, filmmaker, and manga artist. A co-founder of Studio Ghibli, he has attained international acclaim as a masterful storyteller and creator of Japanese animated feature films, and is widely regarded as one of the most accomplished filmmakers in the history of animation.\\nBorn in Tokyo City in the Empire of Japan, Miyazaki expressed interest in manga and animation from an early age, and he joined Toei Animation in 1963. During his early years at Toei Animation he worked as an in-between artist and later collaborated with director Isao Takahata.',\n",
-       "  'score': 25.572620391845703,\n",
-       "  'rank': 2,\n",
-       "  'document_id': 'miyazaki',\n",
-       "  'document_metadata': {'entity': 'person', 'source': 'wikipedia'}},\n",
-       " {'content': 'Glen Keane said Miyazaki is a \"huge influence\" on Walt Disney Animation Studios and has been \"part of our heritage\" ever since The Rescuers Down Under (1990). The Disney Renaissance era was also prompted by competition with the development of Miyazaki\\'s films. Artists from Pixar and Aardman Studios signed a tribute stating, \"You\\'re our inspiration, Miyazaki-san!\"',\n",
-       "  'score': 24.84041976928711,\n",
-       "  'rank': 3,\n",
-       "  'document_id': 'miyazaki',\n",
-       "  'document_metadata': {'entity': 'person', 'source': 'wikipedia'}}]"
-      ]
-     },
-     "execution_count": 5,
->>>>>>> 3373a668
      "metadata": {},
      "output_type": "execute_result"
     }
@@ -723,50 +606,32 @@
      "output_type": "stream",
      "text": [
       "WARNING: add_to_index support is currently experimental! add_to_index support will be more thorough in future versions\n",
-<<<<<<< HEAD
       "[Jan 25, 14:39:43] #> Loading codec...\n",
       "[Jan 25, 14:39:43] #> Loading IVF...\n",
       "[Jan 25, 14:39:43] Loading segmented_lookup_cpp extension (set COLBERT_LOAD_TORCH_EXTENSION_VERBOSE=True for more info)...\n",
       "[Jan 25, 14:39:43] #> Loading doclens...\n"
-=======
-      "[Jan 24, 18:27:50] #> Loading codec...\n",
-      "[Jan 24, 18:27:50] #> Loading IVF...\n",
-      "[Jan 24, 18:27:50] #> Loading doclens...\n"
->>>>>>> 3373a668
-     ]
-    },
-    {
-     "name": "stderr",
-     "output_type": "stream",
-     "text": [
-<<<<<<< HEAD
+     ]
+    },
+    {
+     "name": "stderr",
+     "output_type": "stream",
+     "text": [
       "100%|██████████████████████████████████████████| 1/1 [00:00<00:00, 2037.06it/s]"
-=======
-      "100%|██████████| 1/1 [00:00<00:00, 3019.66it/s]"
->>>>>>> 3373a668
-     ]
-    },
-    {
-     "name": "stdout",
-     "output_type": "stream",
-     "text": [
-<<<<<<< HEAD
+     ]
+    },
+    {
+     "name": "stdout",
+     "output_type": "stream",
+     "text": [
       "[Jan 25, 14:39:43] #> Loading codes and residuals...\n"
-=======
-      "[Jan 24, 18:27:50] #> Loading codes and residuals...\n"
->>>>>>> 3373a668
-     ]
-    },
-    {
-     "name": "stderr",
-     "output_type": "stream",
-     "text": [
-      "\n",
-<<<<<<< HEAD
+     ]
+    },
+    {
+     "name": "stderr",
+     "output_type": "stream",
+     "text": [
+      "\n",
       "100%|███████████████████████████████████████████| 1/1 [00:00<00:00, 482.71it/s]"
-=======
-      "100%|██████████| 1/1 [00:00<00:00, 282.33it/s]"
->>>>>>> 3373a668
      ]
     },
     {
@@ -791,11 +656,7 @@
       "New index_name received! Updating current index_name (Miyazaki) to Miyazaki\n",
       "\n",
       "\n",
-<<<<<<< HEAD
       "[Jan 25, 14:39:44] #> Note: Output directory .ragatouille/colbert/indexes/Miyazaki already exists\n",
-=======
-      "[Jan 24, 18:27:51] #> Note: Output directory .ragatouille/colbert/indexes/Miyazaki already exists\n",
->>>>>>> 3373a668
       "\n",
       "\n",
       "#> Starting...\n",
@@ -816,83 +677,23 @@
      "name": "stdout",
      "output_type": "stream",
      "text": [
-<<<<<<< HEAD
       "[Jan 25, 14:39:50] [0] \t\t #> Encoding 140 passages..\n"
-=======
-      "[Jan 24, 18:27:53] [0] \t\t #> Encoding 59 passages..\n"
-     ]
-    },
-    {
-     "name": "stderr",
-     "output_type": "stream",
-     "text": [
-      "100%|██████████| 1/1 [00:05<00:00,  5.94s/it]"
-     ]
-    },
-    {
-     "name": "stdout",
-     "output_type": "stream",
-     "text": [
-      "[Jan 24, 18:27:59] [0] \t\t avg_doclen_est = 124.83050537109375 \t len(local_sample) = 59\n",
-      "[Jan 24, 18:27:59] [0] \t\t Creating 1,024 partitions.\n",
-      "[Jan 24, 18:27:59] [0] \t\t *Estimated* 7,364 embeddings.\n",
-      "[Jan 24, 18:27:59] [0] \t\t #> Saving the indexing plan to .ragatouille/colbert/indexes/Miyazaki/plan.json ..\n"
-     ]
-    },
-    {
-     "name": "stderr",
-     "output_type": "stream",
-     "text": [
-      "\n",
-      "WARNING clustering 6997 points to 1024 centroids: please provide at least 39936 training points\n"
-     ]
-    },
-    {
-     "name": "stdout",
-     "output_type": "stream",
-     "text": [
-      "Clustering 6997 points in 128D to 1024 clusters, redo 1 times, 20 iterations\n",
-      "  Preprocessing in 0.00 s\n",
-      "  Iteration 19 (0.22 s, search 0.21 s): objective=1269.87 imbalance=1.532 nsplit=0       \n",
-      "[0.037, 0.037, 0.036, 0.035, 0.03, 0.037, 0.032, 0.031, 0.032, 0.035, 0.036, 0.037, 0.033, 0.032, 0.034, 0.038, 0.029, 0.032, 0.037, 0.033, 0.036, 0.035, 0.032, 0.035, 0.034, 0.035, 0.036, 0.029, 0.034, 0.032, 0.036, 0.039, 0.036, 0.03, 0.032, 0.036, 0.031, 0.036, 0.034, 0.038, 0.035, 0.037, 0.033, 0.031, 0.034, 0.031, 0.033, 0.034, 0.033, 0.034, 0.033, 0.035, 0.034, 0.032, 0.032, 0.034, 0.034, 0.037, 0.039, 0.034, 0.031, 0.034, 0.033, 0.033, 0.035, 0.033, 0.037, 0.035, 0.03, 0.036, 0.035, 0.032, 0.031, 0.035, 0.032, 0.033, 0.036, 0.035, 0.033, 0.035, 0.034, 0.034, 0.031, 0.039, 0.033, 0.037, 0.032, 0.036, 0.032, 0.041, 0.037, 0.034, 0.032, 0.036, 0.037, 0.036, 0.037, 0.031, 0.036, 0.033, 0.038, 0.039, 0.032, 0.032, 0.037, 0.031, 0.033, 0.031, 0.034, 0.031, 0.036, 0.035, 0.035, 0.031, 0.034, 0.034, 0.034, 0.035, 0.036, 0.036, 0.032, 0.031, 0.035, 0.033, 0.033, 0.034, 0.031, 0.036]\n"
-     ]
-    },
-    {
-     "name": "stderr",
-     "output_type": "stream",
-     "text": [
-      "0it [00:00, ?it/s]"
-     ]
-    },
-    {
-     "name": "stdout",
-     "output_type": "stream",
-     "text": [
-      "[Jan 24, 18:27:59] [0] \t\t #> Encoding 59 passages..\n"
->>>>>>> 3373a668
-     ]
-    },
-    {
-     "name": "stderr",
-     "output_type": "stream",
-     "text": [
-<<<<<<< HEAD
+     ]
+    },
+    {
+     "name": "stderr",
+     "output_type": "stream",
+     "text": [
       " 33%|███▎      | 1/3 [00:03<00:06,  3.01s/it]/Users/satyamtiwary/Library/Caches/pypoetry/virtualenvs/ragatouille-jR6OsOZ3-py3.10/lib/python3.10/site-packages/torch/amp/autocast_mode.py:250: UserWarning: User provided device_type of 'cuda', but CUDA is not available. Disabling\n",
       "  warnings.warn(\n",
       "100%|██████████| 3/3 [00:05<00:00,  1.95s/it]\n",
       "WARNING clustering 16981 points to 2048 centroids: please provide at least 79872 training points\n"
-=======
-      "100%|██████████| 1/1 [00:04<00:00,  4.85s/it]\n",
-      "1it [00:04,  4.93s/it]\n",
-      "100%|██████████| 1/1 [00:00<00:00, 766.36it/s]"
->>>>>>> 3373a668
-     ]
-    },
-    {
-     "name": "stdout",
-     "output_type": "stream",
-     "text": [
-<<<<<<< HEAD
+     ]
+    },
+    {
+     "name": "stdout",
+     "output_type": "stream",
+     "text": [
       "[Jan 25, 14:39:56] [0] \t\t avg_doclen_est = 127.67142486572266 \t len(local_sample) = 140\n",
       "[Jan 25, 14:39:56] [0] \t\t Creating 2,048 partitions.\n",
       "[Jan 25, 14:39:56] [0] \t\t *Estimated* 17,873 embeddings.\n",
@@ -901,33 +702,12 @@
       "  Preprocessing in 0.00 s\n",
       "[0.037, 0.037, 0.036, 0.033, 0.03, 0.034, 0.032, 0.034, 0.033, 0.034, 0.034, 0.036, 0.034, 0.035, 0.034, 0.035, 0.031, 0.032, 0.032, 0.033, 0.034, 0.032, 0.032, 0.034, 0.034, 0.032, 0.037, 0.033, 0.032, 0.032, 0.034, 0.035, 0.036, 0.032, 0.032, 0.031, 0.031, 0.032, 0.034, 0.036, 0.034, 0.037, 0.031, 0.031, 0.034, 0.032, 0.031, 0.037, 0.032, 0.032, 0.03, 0.033, 0.033, 0.032, 0.033, 0.034, 0.035, 0.036, 0.039, 0.031, 0.034, 0.034, 0.032, 0.033, 0.033, 0.034, 0.035, 0.036, 0.03, 0.033, 0.035, 0.031, 0.033, 0.034, 0.036, 0.033, 0.034, 0.034, 0.034, 0.034, 0.034, 0.037, 0.031, 0.035, 0.032, 0.033, 0.035, 0.034, 0.032, 0.04, 0.035, 0.034, 0.032, 0.034, 0.034, 0.035, 0.036, 0.032, 0.035, 0.034, 0.035, 0.038, 0.034, 0.032, 0.034, 0.033, 0.033, 0.031, 0.033, 0.032, 0.033, 0.034, 0.035, 0.031, 0.033, 0.032, 0.034, 0.034, 0.035, 0.036, 0.032, 0.032, 0.032, 0.035, 0.033, 0.035, 0.034, 0.034]\n",
       "[Jan 25, 14:39:56] [0] \t\t #> Encoding 140 passages..\n"
-=======
-      "[Jan 24, 18:28:04] #> Optimizing IVF to store map from centroids to list of pids..\n",
-      "[Jan 24, 18:28:04] #> Building the emb2pid mapping..\n",
-      "[Jan 24, 18:28:04] len(emb2pid) = 7365\n"
-     ]
-    },
-    {
-     "name": "stderr",
-     "output_type": "stream",
-     "text": [
-      "\n",
-      "100%|██████████| 1024/1024 [00:00<00:00, 177214.36it/s]"
-     ]
-    },
-    {
-     "name": "stdout",
-     "output_type": "stream",
-     "text": [
-      "[Jan 24, 18:28:04] #> Saved optimized IVF to .ragatouille/colbert/indexes/Miyazaki/ivf.pid.pt\n"
->>>>>>> 3373a668
-     ]
-    },
-    {
-     "name": "stderr",
-     "output_type": "stream",
-     "text": [
-<<<<<<< HEAD
+     ]
+    },
+    {
+     "name": "stderr",
+     "output_type": "stream",
+     "text": [
       "0it [00:00, ?it/s]\n",
       "  0%|          | 0/3 [00:00<?, ?it/s]\u001b[A\n",
       " 33%|███▎      | 1/3 [00:02<00:04,  2.23s/it]\u001b[A\n",
@@ -936,24 +716,18 @@
       "1it [00:05,  5.03s/it]\n",
       "100%|██████████| 1/1 [00:00<00:00, 4609.13it/s]\n",
       "100%|██████████| 2048/2048 [00:00<00:00, 319008.23it/s]\n"
-=======
-      "\n"
->>>>>>> 3373a668
-     ]
-    },
-    {
-     "name": "stdout",
-     "output_type": "stream",
-     "text": [
-<<<<<<< HEAD
+     ]
+    },
+    {
+     "name": "stdout",
+     "output_type": "stream",
+     "text": [
       "[Jan 25, 14:40:01] #> Optimizing IVF to store map from centroids to list of pids..\n",
       "[Jan 25, 14:40:01] #> Building the emb2pid mapping..\n",
       "[Jan 25, 14:40:01] len(emb2pid) = 17874\n",
       "[Jan 25, 14:40:01] #> Saved optimized IVF to .ragatouille/colbert/indexes/Miyazaki/ivf.pid.pt\n",
       "\n",
       "#> Joined...\n",
-=======
->>>>>>> 3373a668
       "Done indexing!\n",
       "Successfully updated index with 59 new documents!\n",
       " New index size: 140\n"
@@ -1124,11 +898,7 @@
    "name": "python",
    "nbconvert_exporter": "python",
    "pygments_lexer": "ipython3",
-<<<<<<< HEAD
    "version": "3.10.9"
-=======
-   "version": "3.11.7"
->>>>>>> 3373a668
   }
  },
  "nbformat": 4,
