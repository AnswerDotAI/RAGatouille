--- conflicted
+++ resolved
@@ -22,11 +22,7 @@
 colbert-ai = "0.2.18"
 langchain = "^0.1.0"
 onnx = "^1.15.0"
-<<<<<<< HEAD
-huggingface-hub = "^0.20.2"
-=======
 srsly = "2.4.8"
->>>>>>> 9ef207d2
 
 [tool.poetry.group.dev.dependencies]
 pytest = "^7.4.0"
